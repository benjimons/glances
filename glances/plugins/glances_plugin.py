--- conflicted
+++ resolved
@@ -90,7 +90,6 @@
         return self.args is not None and not self.args.disable_history and self.get_items_history_list() is not None
 
     def init_stats_history(self):
-<<<<<<< HEAD
         """Init the stats history (dict of GlancesAttribute)."""
         if self._history_enable():
             init_list = [a['name'] for a in self.get_items_history_list()]
@@ -103,22 +102,6 @@
             reset_list = [a['name'] for a in self.get_items_history_list()]
             logger.debug("Reset history for plugin {0} (items: {1})".format(self.plugin_name, reset_list))
             self.stats_history.reset()
-=======
-        """Init the stats history (dict of list)."""
-        ret = None
-        if self.args is not None and self.args.enable_history and self.get_items_history_list() is not None:
-            init_list = [i['name'] for i in self.get_items_history_list()]
-            logger.debug("Stats history activated for plugin {} (items: {})".format(self.plugin_name, init_list))
-            ret = {}
-        return ret
-
-    def reset_stats_history(self):
-        """Reset the stats history (dict of list)."""
-        if self.args is not None and self.args.enable_history and self.get_items_history_list() is not None:
-            reset_list = [i['name'] for i in self.get_items_history_list()]
-            logger.debug("Reset history for plugin {} (items: {})".format(self.plugin_name, reset_list))
-            self.stats_history = {}
->>>>>>> 8da470b7
 
     def update_stats_history(self, item_name=''):
         """Update stats history."""
