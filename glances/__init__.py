# -*- coding: utf-8 -*-
#
# This file is part of Glances.
#
# SPDX-FileCopyrightText: 2024 Nicolas Hennion <nicolas@nicolargo.com>
#
# SPDX-License-Identifier: LGPL-3.0-only
#
#

"""Init the Glances software."""

# Import system libs
import tracemalloc
import locale
import platform
import signal
import sys

# Global name
# Version should start and end with a numerical char
# See https://packaging.python.org/specifications/core-metadata/#version
<<<<<<< HEAD
__version__ = '4.0.2'
=======
__version__ = '4.0.4'
>>>>>>> 16621cf7
__apiversion__ = '4'
__author__ = 'Nicolas Hennion <nicolas@nicolargo.com>'
__license__ = 'LGPLv3'

# Import psutil
try:
    from psutil import __version__ as psutil_version
except ImportError:
    print('psutil library not found. Glances cannot start.')
    sys.exit(1)

# Import Glances libs
# Note: others Glances libs will be imported optionally
from glances.logger import logger
from glances.main import GlancesMain
from glances.timer import Counter

# Check locale
try:
    locale.setlocale(locale.LC_ALL, '')
except locale.Error:
    print("Warning: Unable to set locale. Expect encoding problems.")

# Check Python version
if sys.version_info < (3, 4):
    print('Glances requires at least Python 3.4 to run.')
    sys.exit(1)

# Check psutil version
psutil_min_version = (5, 3, 0)
psutil_version_info = tuple([int(num) for num in psutil_version.split('.')])
if psutil_version_info < psutil_min_version:
    print('psutil 5.3.0 or higher is needed. Glances cannot start.')
    sys.exit(1)

# Trac malloc is only available on Python 3.4 or higher


def __signal_handler(signal, frame):
    logger.debug("Signal {} catched".format(signal))
    end()


def end():
    """Stop Glances."""
    try:
        mode.end()
    except (NameError, KeyError):
        # NameError: name 'mode' is not defined in case of interrupt shortly...
        # ...after starting the server mode (issue #1175)
        pass

    logger.info("Glances stopped gracefully")

    # The end...
    sys.exit(0)


def start(config, args):
    """Start Glances."""

    # Load mode
    global mode

    if args.trace_malloc or args.memory_leak:
        tracemalloc.start()

    start_duration = Counter()

    if core.is_standalone():
        from glances.standalone import GlancesStandalone as GlancesMode
    elif core.is_client():
        if core.is_client_browser():
            from glances.client_browser import GlancesClientBrowser as GlancesMode
        else:
            from glances.client import GlancesClient as GlancesMode
    elif core.is_server():
        from glances.server import GlancesServer as GlancesMode
    elif core.is_webserver():
        from glances.webserver import GlancesWebServer as GlancesMode

    # Init the mode
    logger.info("Start {} mode".format(GlancesMode.__name__))
    mode = GlancesMode(config=config, args=args)

    # Start the main loop
    logger.debug("Glances started in {} seconds".format(start_duration.get()))
    if args.stop_after:
        logger.info('Glances will be stopped in ~{} seconds'.format(args.stop_after * args.time))

    if args.memory_leak:
        print(
            'Memory leak detection, please wait ~{} seconds...'.format(
                args.stop_after * args.time * args.memory_leak * 2
            )
        )
        # First run without dump to fill the memory
        mode.serve_n(args.stop_after)
        # Then start the memory-leak loop
        snapshot_begin = tracemalloc.take_snapshot()

    if args.stdout_issue or args.stdout_apidoc:
        # Serve once for issue/test mode
        mode.serve_issue()
    else:
        # Serve forever
        mode.serve_forever()

    if args.memory_leak:
        snapshot_end = tracemalloc.take_snapshot()
        snapshot_diff = snapshot_end.compare_to(snapshot_begin, 'filename')
        memory_leak = sum([s.size_diff for s in snapshot_diff])
        print("Memory consumption: {0:.1f}KB (see log for details)".format(memory_leak / 1000))
        logger.info("Memory consumption (top 5):")
        for stat in snapshot_diff[:5]:
            logger.info(stat)
    elif args.trace_malloc:
        # See more options here: https://docs.python.org/3/library/tracemalloc.html
        snapshot = tracemalloc.take_snapshot()
        top_stats = snapshot.statistics("filename")
        print("[ Trace malloc - Top 10 ]")
        for stat in top_stats[:10]:
            print(stat)

    # Shutdown
    mode.end()


def main():
    """Main entry point for Glances.

    Select the mode (standalone, client or server)
    Run it...
    """
    # SIGHUP not available on Windows (see issue #2408)
    if sys.platform.startswith('win'):
        signal_list = (signal.SIGTERM, signal.SIGINT)
    else:
        signal_list = (signal.SIGTERM, signal.SIGINT, signal.SIGHUP)
    # Catch the kill signal
    for sig in signal_list:
        signal.signal(sig, __signal_handler)

    # Log Glances and psutil version
    logger.info('Start Glances {}'.format(__version__))
    logger.info(
        '{} {} ({}) and psutil {} detected'.format(
            platform.python_implementation(), platform.python_version(), sys.executable, psutil_version
        )
    )

    # Share global var
    global core

    # Create the Glances main instance
    # Glances options from the command line are read first (in __init__)
    # then the options from the config file (in parse_args)
    core = GlancesMain()

    # Glances can be ran in standalone, client or server mode
    start(config=core.get_config(), args=core.get_args())<|MERGE_RESOLUTION|>--- conflicted
+++ resolved
@@ -20,11 +20,7 @@
 # Global name
 # Version should start and end with a numerical char
 # See https://packaging.python.org/specifications/core-metadata/#version
-<<<<<<< HEAD
-__version__ = '4.0.2'
-=======
 __version__ = '4.0.4'
->>>>>>> 16621cf7
 __apiversion__ = '4'
 __author__ = 'Nicolas Hennion <nicolas@nicolargo.com>'
 __license__ = 'LGPLv3'
