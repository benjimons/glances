--- conflicted
+++ resolved
@@ -2,11 +2,7 @@
 #
 # This file is part of Glances.
 #
-<<<<<<< HEAD
-# Copyright (C) 2021 Nicolargo <nicolas@nicolargo.com>
-=======
 # SPDX-FileCopyrightText: 2022 Nicolas Hennion <nicolas@nicolargo.com>
->>>>>>> e4437a59
 #
 # SPDX-License-Identifier: LGPL-3.0-only
 #
