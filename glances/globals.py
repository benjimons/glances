# -*- coding: utf-8 -*-
#
# This file is part of Glances.
#
# SPDX-FileCopyrightText: 2022 Nicolas Hennion <nicolas@nicolargo.com>
#
# SPDX-License-Identifier: LGPL-3.0-only
#

"""Common objects shared by all Glances modules."""

################
# GLOBAL IMPORTS
################

import errno
import os
import sys
import platform
<<<<<<< HEAD
import json
from operator import itemgetter, methodcaller
import unicodedata
import types
import subprocess
from datetime import datetime

import queue
from configparser import ConfigParser, NoOptionError, NoSectionError
from statistics import mean
from xmlrpc.client import Fault, ProtocolError, ServerProxy, Transport, Server
from xmlrpc.server import SimpleXMLRPCRequestHandler, SimpleXMLRPCServer
from urllib.request import urlopen, Request, base64
from urllib.error import HTTPError, URLError
from urllib.parse import urlparse

# Correct issue #1025 by monkey path the xmlrpc lib
from defusedxml.xmlrpc import monkey_patch

monkey_patch()


##############
# GLOBALS VARS
##############
=======
import ujson
from operator import itemgetter
>>>>>>> ea60836c

# OS constants (some libraries/features are OS-dependent)
BSD = sys.platform.find('bsd') != -1
LINUX = sys.platform.startswith('linux')
MACOS = sys.platform.startswith('darwin')
SUNOS = sys.platform.startswith('sunos')
WINDOWS = sys.platform.startswith('win')
WSL = "linux" in platform.system().lower() and "microsoft" in platform.uname()[3].lower()

# Set the AMPs, plugins and export modules path
work_path = os.path.realpath(os.path.dirname(__file__))
amps_path = os.path.realpath(os.path.join(work_path, 'amps'))
plugins_path = os.path.realpath(os.path.join(work_path, 'plugins'))
exports_path = os.path.realpath(os.path.join(work_path, 'exports'))
sys_path = sys.path[:]
sys.path.insert(1, exports_path)
sys.path.insert(1, plugins_path)
sys.path.insert(1, amps_path)

# Types
text_type = str
binary_type = bytes
bool_type = bool
long = int

# Alias errors
PermissionError = OSError

# Alias methods
viewkeys = methodcaller('keys')
viewvalues = methodcaller('values')
viewitems = methodcaller('items')


###################
# GLOBALS FUNCTIONS
###################


def printandflush(string):
    """Print and flush (used by stdout* outputs modules)"""
    print(string, flush=True)


def to_ascii(s):
    """Convert the bytes string to a ASCII string
    Usefull to remove accent (diacritics)"""
    if isinstance(s, binary_type):
        return s.decode()
    return s.encode('ascii', 'ignore').decode()


def listitems(d):
    return list(d.items())


def listkeys(d):
    return list(d.keys())


def listvalues(d):
    return list(d.values())


def iteritems(d):
    return iter(d.items())


def iterkeys(d):
    return iter(d.keys())


def itervalues(d):
    return iter(d.values())


def u(s, errors='replace'):
    if isinstance(s, text_type):
        return s
    return s.decode('utf-8', errors=errors)


def b(s, errors='replace'):
    if isinstance(s, binary_type):
        return s
    return s.encode('utf-8', errors=errors)


def nativestr(s, errors='replace'):
    if isinstance(s, text_type):
        return s
    elif isinstance(s, (int, float)):
        return s.__str__()
    else:
        return s.decode('utf-8', errors=errors)


def system_exec(command):
    """Execute a system command and return the result as a str"""
    try:
        res = subprocess.run(command.split(' '), stdout=subprocess.PIPE).stdout.decode('utf-8')
    except Exception as e:
        res = 'ERROR: {}'.format(e)
    return res.rstrip()


def subsample(data, sampling):
    """Compute a simple mean subsampling.

    Data should be a list of numerical itervalues

    Return a subsampled list of sampling lenght
    """
    if len(data) <= sampling:
        return data
    sampling_length = int(round(len(data) / float(sampling)))
    return [mean(data[s * sampling_length : (s + 1) * sampling_length]) for s in range(0, sampling)]


def time_serie_subsample(data, sampling):
    """Compute a simple mean subsampling.

    Data should be a list of set (time, value)

    Return a subsampled list of sampling length
    """
    if len(data) <= sampling:
        return data
    t = [t[0] for t in data]
    v = [t[1] for t in data]
    sampling_length = int(round(len(data) / float(sampling)))
    t_subsampled = [t[s * sampling_length : (s + 1) * sampling_length][0] for s in range(0, sampling)]
    v_subsampled = [mean(v[s * sampling_length : (s + 1) * sampling_length]) for s in range(0, sampling)]
    return list(zip(t_subsampled, v_subsampled))


def to_fahrenheit(celsius):
    """Convert Celsius to Fahrenheit."""
    return celsius * 1.8 + 32


def is_admin():
    """
    https://stackoverflow.com/a/19719292
    @return: True if the current user is an 'Admin' whatever that
    means (root on Unix), otherwise False.
    Warning: The inner function fails unless you have Windows XP SP2 or
    higher. The failure causes a traceback to be printed and this
    function to return False.
    """

    if os.name == 'nt':
        import ctypes
        import traceback

        # WARNING: requires Windows XP SP2 or higher!
        try:
            return ctypes.windll.shell32.IsUserAnAdmin()
        except Exception as e:
            print("Admin check failed with error: %s" % e)
            traceback.print_exc()
            return False
    else:
        # Check for root on Posix
        return os.getuid() == 0


def key_exist_value_not_none(k, d):
    # Return True if:
    # - key k exists
    # - d[k] is not None
    return k in d and d[k] is not None


def key_exist_value_not_none_not_v(k, d, v=''):
    # Return True if:
    # - key k exists
    # - d[k] is not None
    # - d[k] != v
    return k in d and d[k] is not None and d[k] != v


def disable(class_name, var):
    """Set disable_<var> to True in the class class_name."""
    setattr(class_name, 'enable_' + var, False)
    setattr(class_name, 'disable_' + var, True)


def enable(class_name, var):
    """Set disable_<var> to False in the class class_name."""
    setattr(class_name, 'enable_' + var, True)
    setattr(class_name, 'disable_' + var, False)


def safe_makedirs(path):
    """A safe function for creating a directory tree."""
    try:
        os.makedirs(path)
    except OSError as err:
        if err.errno == errno.EEXIST:
            if not os.path.isdir(path):
                raise
        else:
            raise


def pretty_date(time=False):
    """
    Get a datetime object or a int() Epoch timestamp and return a
    pretty string like 'an hour ago', 'Yesterday', '3 months ago',
    'just now', etc
    Source: https://stackoverflow.com/questions/1551382/user-friendly-time-format-in-python
    """
    now = datetime.now()
    if type(time) is int:
        diff = now - datetime.fromtimestamp(time)
    elif isinstance(time, datetime):
        diff = now - time
    elif not time:
        diff = 0
    second_diff = diff.seconds
    day_diff = diff.days

    if day_diff < 0:
        return ''

    if day_diff == 0:
        if second_diff < 10:
            return "just now"
        if second_diff < 60:
            return str(second_diff) + " secs"
        if second_diff < 120:
            return "a min"
        if second_diff < 3600:
            return str(second_diff // 60) + " mins"
        if second_diff < 7200:
            return "an hour"
        if second_diff < 86400:
            return str(second_diff // 3600) + " hours"
    if day_diff == 1:
        return "yesterday"
    if day_diff < 7:
        return str(day_diff) + " days"
    if day_diff < 31:
        return str(day_diff // 7) + " weeks"
    if day_diff < 365:
        return str(day_diff // 30) + " months"
    return str(day_diff // 365) + " years"


def urlopen_auth(url, username, password):
    """Open a url with basic auth"""
    return urlopen(
        Request(
            url,
            headers={'Authorization': 'Basic ' + base64.b64encode(('%s:%s' % (username, password)).encode()).decode()},
        )
    )
def json_dumps(data):
    """Return the object data in a JSON format.

    Manage the issue #815 for Windows OS with UnicodeDecodeError catching.
    """
    try:
        return ujson.dumps(data)
    except UnicodeDecodeError:
        return ujson.dumps(data, ensure_ascii=False)


def json_dumps_dictlist(data, item):
    if isinstance(data, dict):
        try:
            return json_dumps({item: data[item]})
        except:
            return None
    elif isinstance(data, list):
        try:
            # Source:
            # http://stackoverflow.com/questions/4573875/python-get-index-of-dictionary-item-in-list
            # But https://github.com/nicolargo/glances/issues/1401
            return json_dumps({item: list(map(itemgetter(item), data))})
        except:
            return None
    else:
        return None<|MERGE_RESOLUTION|>--- conflicted
+++ resolved
@@ -17,8 +17,7 @@
 import os
 import sys
 import platform
-<<<<<<< HEAD
-import json
+import ujson
 from operator import itemgetter, methodcaller
 import unicodedata
 import types
@@ -43,10 +42,6 @@
 ##############
 # GLOBALS VARS
 ##############
-=======
-import ujson
-from operator import itemgetter
->>>>>>> ea60836c
 
 # OS constants (some libraries/features are OS-dependent)
 BSD = sys.platform.find('bsd') != -1
