--- conflicted
+++ resolved
@@ -27,11 +27,7 @@
 .\" new: \\n[rst2man-indent\\n[rst2man-indent-level]]
 .in \\n[rst2man-indent\\n[rst2man-indent-level]]u
 ..
-<<<<<<< HEAD
-.TH "GLANCES" "1" "May 13, 2024" "4.0.2" "Glances"
-=======
 .TH "GLANCES" "1" "May 15, 2024" "4.0.4" "Glances"
->>>>>>> 16621cf7
 .SH NAME
 glances \- An eye on your system
 .SH SYNOPSIS
