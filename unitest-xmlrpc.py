#!/usr/bin/env python
# -*- coding: utf-8 -*-
#
# Glances - An eye on your system
#
# SPDX-FileCopyrightText: 2022 Nicolas Hennion <nicolas@nicolargo.com>
#
# SPDX-License-Identifier: LGPL-3.0-only
#

"""Glances unitary tests suite for the XML-RPC API."""

import os
import json
import shlex
import subprocess
import time
import unittest
<<<<<<< HEAD
import sys

# Check Python version
if sys.version_info < (3, 4):
    print('Glances requires at least Python 3.4 to run.')
    sys.exit(1)
=======
import os
>>>>>>> ea60836c

from glances import __version__
from glances.globals import ServerProxy

SERVER_PORT = 61234
URL = "http://localhost:%s" % SERVER_PORT
pid = None

# Init the XML-RPC client
client = ServerProxy(URL)

# Unitest class
# ==============
print('XML-RPC API unitary tests for Glances %s' % __version__)


class TestGlances(unittest.TestCase):
    """Test Glances class."""

    def setUp(self):
        """The function is called *every time* before test_*."""
        print('\n' + '=' * 78)

    def test_000_start_server(self):
        """Start the Glances Web Server."""
        global pid

        print('INFO: [TEST_000] Start the Glances Web Server')
<<<<<<< HEAD
        if os.path.isfile('./venv/bin/python'):
=======
        if os.path.isfile("./venv/bin/python"):
>>>>>>> ea60836c
            cmdline = "./venv/bin/python"
        else:
            cmdline = "python"
        cmdline += " -m glances -B localhost -s -p %s" % SERVER_PORT
        print("Run the Glances Server on port %s" % SERVER_PORT)
        args = shlex.split(cmdline)
        pid = subprocess.Popen(args)
        print("Please wait...")
        time.sleep(1)

        self.assertTrue(pid is not None)

    def test_001_all(self):
        """All."""
        method = "getAll()"
        print('INFO: [TEST_001] Connection test')
        print("XML-RPC request: %s" % method)
        req = json.loads(client.getAll())

        self.assertIsInstance(req, dict)

    def test_002_pluginslist(self):
        """Plugins list."""
        method = "getAllPlugins()"
        print('INFO: [TEST_002] Get plugins list')
        print("XML-RPC request: %s" % method)
        req = json.loads(client.getAllPlugins())

        self.assertIsInstance(req, list)

    def test_003_system(self):
        """System."""
        method = "getSystem()"
        print('INFO: [TEST_003] Method: %s' % method)
        req = json.loads(client.getSystem())

        self.assertIsInstance(req, dict)

    def test_004_cpu(self):
        """CPU."""
        method = "getCpu(), getPerCpu(), getLoad() and getCore()"
        print('INFO: [TEST_004] Method: %s' % method)

        req = json.loads(client.getCpu())
        self.assertIsInstance(req, dict)

        req = json.loads(client.getPerCpu())
        self.assertIsInstance(req, list)

        req = json.loads(client.getLoad())
        self.assertIsInstance(req, dict)

        req = json.loads(client.getCore())
        self.assertIsInstance(req, dict)

    def test_005_mem(self):
        """MEM."""
        method = "getMem() and getMemSwap()"
        print('INFO: [TEST_005] Method: %s' % method)

        req = json.loads(client.getMem())
        self.assertIsInstance(req, dict)

        req = json.loads(client.getMemSwap())
        self.assertIsInstance(req, dict)

    def test_006_net(self):
        """NETWORK."""
        method = "getNetwork()"
        print('INFO: [TEST_006] Method: %s' % method)

        req = json.loads(client.getNetwork())
        self.assertIsInstance(req, list)

    def test_007_disk(self):
        """DISK."""
        method = "getFs(), getFolders() and getDiskIO()"
        print('INFO: [TEST_007] Method: %s' % method)

        req = json.loads(client.getFs())
        self.assertIsInstance(req, list)

        req = json.loads(client.getFolders())
        self.assertIsInstance(req, list)

        req = json.loads(client.getDiskIO())
        self.assertIsInstance(req, list)

    def test_008_sensors(self):
        """SENSORS."""
        method = "getSensors()"
        print('INFO: [TEST_008] Method: %s' % method)

        req = json.loads(client.getSensors())
        self.assertIsInstance(req, list)

    def test_009_process(self):
        """PROCESS."""
        method = "getProcessCount() and getProcessList()"
        print('INFO: [TEST_009] Method: %s' % method)

        req = json.loads(client.getProcessCount())
        self.assertIsInstance(req, dict)

        req = json.loads(client.getProcessList())
        self.assertIsInstance(req, list)

    def test_010_all_limits(self):
        """All limits."""
        method = "getAllLimits()"
        print('INFO: [TEST_010] Method: %s' % method)

        req = json.loads(client.getAllLimits())
        self.assertIsInstance(req, dict)
        self.assertIsInstance(req['cpu'], dict)

    def test_011_all_views(self):
        """All views."""
        method = "getAllViews()"
        print('INFO: [TEST_011] Method: %s' % method)

        req = json.loads(client.getAllViews())
        self.assertIsInstance(req, dict)
        self.assertIsInstance(req['cpu'], dict)

    def test_012_irq(self):
        """IRQS"""
        method = "getIrqs()"
        print('INFO: [TEST_012] Method: %s' % method)
        req = json.loads(client.getIrq())
        self.assertIsInstance(req, list)

    def test_013_plugin_views(self):
        """Plugin views."""
        method = "getViewsCpu()"
        print('INFO: [TEST_013] Method: %s' % method)

        req = json.loads(client.getViewsCpu())
        self.assertIsInstance(req, dict)

    def test_999_stop_server(self):
        """Stop the Glances Web Server."""
        print('INFO: [TEST_999] Stop the Glances Server')

        print("Stop the Glances Server")
        pid.terminate()
        time.sleep(1)

        self.assertTrue(True)


if __name__ == '__main__':
    unittest.main()<|MERGE_RESOLUTION|>--- conflicted
+++ resolved
@@ -16,16 +16,7 @@
 import subprocess
 import time
 import unittest
-<<<<<<< HEAD
 import sys
-
-# Check Python version
-if sys.version_info < (3, 4):
-    print('Glances requires at least Python 3.4 to run.')
-    sys.exit(1)
-=======
-import os
->>>>>>> ea60836c
 
 from glances import __version__
 from glances.globals import ServerProxy
@@ -54,11 +45,7 @@
         global pid
 
         print('INFO: [TEST_000] Start the Glances Web Server')
-<<<<<<< HEAD
         if os.path.isfile('./venv/bin/python'):
-=======
-        if os.path.isfile("./venv/bin/python"):
->>>>>>> ea60836c
             cmdline = "./venv/bin/python"
         else:
             cmdline = "python"
