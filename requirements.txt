--- conflicted
+++ resolved
@@ -1,12 +1,6 @@
 psutil>=5.6.7
 defusedxml
-<<<<<<< HEAD
 packaging
-=======
-packaging
-future; python_version < "3.0"
-ujson<3; python_version < "3.0"
 ujson<4; python_version >= "3.5" and python_version < "3.6"
 ujson<5; python_version >= "3.6" and python_version < "3.7"
-ujson; python_version >= "3.7"
->>>>>>> ea60836c
+ujson; python_version >= "3.7"